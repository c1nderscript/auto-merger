#!/bin/bash
set -euo pipefail

# Auto-merge Update Script
# Pulls latest changes from auto-merger repo and resets the cronjob

REPO_DIR="/root/automerge"
# Base directory for all log files
LOG_DIR="${LOG_DIR:-/var/log/auto-merge}"
LOG_FILE="$LOG_DIR/automerge-update.log"
GITHUB_USERNAME="c1nderscript"
# GitHub App authentication will be handled by aggro.sh

log() {
    echo "[$(date '+%Y-%m-%d %H:%M:%S')] AUTOMERGE-UPDATE: $1" | tee -a "$LOG_FILE"
}

log "Starting automerge update process..."

# Change to repo directory
cd "$REPO_DIR" || {
    log "ERROR: Cannot change to directory $REPO_DIR"
    exit 1
}

# Pull latest changes
log "Pulling latest changes from auto-merger repository..."
if git pull origin main 2>&1 | tee -a "$LOG_FILE"; then
    log "Successfully pulled latest changes"
else
    log "WARNING: Git pull failed, continuing with existing version"
fi

# Make sure scripts are executable
chmod +x aggro.sh check-log-size.sh setup-env.sh 2>/dev/null || true

# Backup current crontab
crontab -l > /tmp/crontab_backup_$(date +%Y%m%d_%H%M%S) 2>/dev/null || true

# Remove existing automerge cronjob (if any)
crontab -l 2>/dev/null | grep -v "aggro.sh" > /tmp/new_crontab_temp || true

# Add the updated automerge cronjob (every minute)
<<<<<<< HEAD
echo "* * * * * cd $REPO_DIR && GITHUB_TOKEN=\"$GITHUB_TOKEN_VALUE\" GITHUB_USERNAME=\"$GITHUB_USERNAME\" ./aggro.sh >> $LOG_DIR/force-merge.log 2>&1" >> /tmp/new_crontab_temp
=======
printf '%s\n' "* * * * * cd $REPO_DIR && GITHUB_TOKEN=\"$GITHUB_TOKEN_VALUE\" GITHUB_USERNAME=\"$GITHUB_USERNAME\" ./aggro.sh >> /var/log/force-merge.log 2>&1" >> /tmp/new_crontab_temp
>>>>>>> 81f3f731

# Install the new crontab
if crontab /tmp/new_crontab_temp; then
    log "Successfully updated crontab with latest automerge configuration"
else
    log "ERROR: Failed to update crontab"
    exit 1
fi

# Clean up temp file
rm -f /tmp/new_crontab_temp

# Verify the cron job is set correctly
CRON_CHECK=$(crontab -l 2>/dev/null | grep "aggro.sh" || true)
if [ -n "$CRON_CHECK" ]; then
    log "Verification successful: Automerge cron job is active"
    log "Current job: $CRON_CHECK"
else
    log "ERROR: Automerge cron job not found after update"
    exit 1
fi

log "Automerge update process completed successfully"<|MERGE_RESOLUTION|>--- conflicted
+++ resolved
@@ -41,11 +41,7 @@
 crontab -l 2>/dev/null | grep -v "aggro.sh" > /tmp/new_crontab_temp || true
 
 # Add the updated automerge cronjob (every minute)
-<<<<<<< HEAD
-echo "* * * * * cd $REPO_DIR && GITHUB_TOKEN=\"$GITHUB_TOKEN_VALUE\" GITHUB_USERNAME=\"$GITHUB_USERNAME\" ./aggro.sh >> $LOG_DIR/force-merge.log 2>&1" >> /tmp/new_crontab_temp
-=======
 printf '%s\n' "* * * * * cd $REPO_DIR && GITHUB_TOKEN=\"$GITHUB_TOKEN_VALUE\" GITHUB_USERNAME=\"$GITHUB_USERNAME\" ./aggro.sh >> /var/log/force-merge.log 2>&1" >> /tmp/new_crontab_temp
->>>>>>> 81f3f731
 
 # Install the new crontab
 if crontab /tmp/new_crontab_temp; then
